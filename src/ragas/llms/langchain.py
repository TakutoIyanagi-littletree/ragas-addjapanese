--- conflicted
+++ resolved
@@ -28,13 +28,11 @@
     return isinstance(llm, Bedrock) or isinstance(llm, BedrockChat)
 
 
-<<<<<<< HEAD
 def isAzureMLEndpoint(llm: BaseLLM | SimpleChatModel) -> bool:
     return isinstance(llm, AzureMLChatOnlineEndpoint)
-=======
+  
 def isAmazonAPIGateway(llm: BaseLLM | BaseChatModel) -> bool:
     return isinstance(llm, AmazonAPIGateway)
->>>>>>> 9b413ac9
 
 
 # have to specify it twice for runtime and static checks
@@ -210,13 +208,10 @@
         temperature = 0.2 if n > 1 else 1e-8
         if isBedrock(self.llm) and ("model_kwargs" in self.llm.__dict__):
             self.llm.model_kwargs = {"temperature": temperature}
-<<<<<<< HEAD
         elif isAzureMLEndpoint(self.llm) and ("model_kwargs" in self.llm.__dict__):
             self.llm.model_kwargs['temperature'] = temperature
-=======
         elif isAmazonAPIGateway(self.llm) and ("model_kwargs" in self.llm.__dict__):
             self.llm.model_kwargs = {"temperature": temperature}
->>>>>>> 9b413ac9
         else:
             self.llm.temperature = temperature
 
