--- conflicted
+++ resolved
@@ -8,15 +8,8 @@
 from ragas.messages import AIMessage, HumanMessage, ToolCall, ToolMessage
 
 if t.TYPE_CHECKING:
-<<<<<<< HEAD
-    import pandas as pd
-    from datasets import Dataset as HFDataset
-
-    PandasDataframe = pd.DataFrame
-=======
     from datasets import Dataset as HFDataset
     from pandas import DataFrame as PandasDataframe
->>>>>>> 688c9c8a
 
 
 class BaseEvalSample(BaseModel):
@@ -104,11 +97,7 @@
     def get_sample_type(self):
         return type(self.samples[0])
 
-<<<<<<< HEAD
-    def _to_list(self):
-=======
     def _to_list(self) -> t.List[t.Dict]:
->>>>>>> 688c9c8a
         rows = [sample.dict() for sample in self.samples]
 
         if self.get_sample_type() == MultiTurnSample:
