import heapq
import logging
import typing as t
import uuid
from abc import ABC, abstractmethod
from dataclasses import dataclass, field
from enum import Enum
from random import choices

import numpy as np
import numpy.typing as npt
from langchain.text_splitter import TextSplitter
from langchain_core.documents import Document as LCDocument
from langchain_core.pydantic_v1 import Field
from llama_index.readers.schema import Document as LlamaindexDocument

from ragas.async_utils import run_async_tasks
from ragas.embeddings.base import BaseRagasEmbeddings

Embedding = t.Union[t.List[float], npt.NDArray[np.float64]]
logger = logging.getLogger(__name__)
rng = np.random.default_rng()


class Document(LCDocument):
    doc_id: str = Field(default_factory=lambda: str(uuid.uuid4()))
    filename: t.Optional[str] = None
    embedding: t.Optional[t.List[float]] = Field(default=None, repr=False)

    @classmethod
    def from_langchain_document(cls, doc: LCDocument):
        doc_id = str(uuid.uuid4())
        if doc.metadata.get("filename"):
            filename = doc.metadata["filename"]
        else:
            logger.info(
                "Document [ID: %s] has no filename. Using doc_id as filename.", doc_id
            )
            filename = doc_id
        return cls(
            page_content=doc.page_content,
            metadata=doc.metadata,
            doc_id=doc_id,
            filename=filename,
        )

    @classmethod
    def from_llamaindex_document(cls, doc: LlamaindexDocument):
        doc_id = str(uuid.uuid4())
        if doc.metadata.get("filename"):
            filename = doc.metadata["filename"]
        else:
            logger.info(
                "Document [ID: %s] has no filename. Using doc_id as filename.", doc_id
            )
            filename = doc_id
        return cls(
            page_content=doc.text,
            metadata=doc.metadata,
            doc_id=doc_id,
            filename=filename,
        )


class Node(Document):
    ...


class Direction(str, Enum):
    """
    Direction for getting adjascent nodes.
    """

    NEXT = "next"
    PREV = "prev"
    UP = "up"
    DOWN = "down"


class DocumentStore(ABC):
    def __init__(self):
        self.documents = {}

    @abstractmethod
    def add_documents(self, docs: t.Sequence[Document], show_progress=True):
        ...

    @abstractmethod
    def add_nodes(self, nodes: t.Sequence[Node], show_progress=True):
        ...

    @abstractmethod
    def get_node(self, node_id: str) -> Node:
        ...

    @abstractmethod
    def get_random_nodes(self, k=1) -> t.List[Node]:
        ...

    @abstractmethod
    def get_similar(
        self, node: Node, threshold: float = 0.7, top_k: int = 3
    ) -> t.Union[t.List[Document], t.List[Node]]:
        ...

    @abstractmethod
    def get_adjacent(
        self, node: Node, direction: Direction = Direction.NEXT
    ) -> t.Optional[Node]:
        ...


class SimilarityMode(str, Enum):
    """Modes for similarity/distance."""

    DEFAULT = "cosine"
    DOT_PRODUCT = "dot_product"
    EUCLIDEAN = "euclidean"


def similarity(
    embedding1: Embedding,
    embedding2: Embedding,
    mode: SimilarityMode = SimilarityMode.DEFAULT,
) -> float:
    """Get embedding similarity."""
    if mode == SimilarityMode.EUCLIDEAN:
        # Using -euclidean distance as similarity to achieve same ranking order
        return -float(np.linalg.norm(np.array(embedding1) - np.array(embedding2)))
    elif mode == SimilarityMode.DOT_PRODUCT:
        return np.dot(embedding1, embedding2)
    else:
        product = np.dot(embedding1, embedding2)
        norm = np.linalg.norm(embedding1) * np.linalg.norm(embedding2)
        return product / norm


default_similarity_fns = similarity


def get_top_k_embeddings(
    query_embedding: Embedding,
    embeddings: t.List[Embedding],
    similarity_fn: t.Optional[t.Callable[..., float]] = None,
    similarity_top_k: t.Optional[int] = None,
    embedding_ids: t.Optional[t.List] = None,
    similarity_cutoff: t.Optional[float] = None,
) -> t.Tuple[t.List[float], t.List]:
    """
    Get top nodes by similarity to the query.
    returns the scores and the embedding_ids of the nodes
    """
    if embedding_ids is None:
        embedding_ids = list(range(len(embeddings)))

    similarity_fn = similarity_fn or default_similarity_fns

    embeddings_np = np.array(embeddings)
    query_embedding_np = np.array(query_embedding)

    similarity_heap: t.List[t.Tuple[float, t.Any]] = []
    for i, emb in enumerate(embeddings_np):
        similarity = similarity_fn(query_embedding_np, emb)
        if similarity_cutoff is None or similarity > similarity_cutoff:
            heapq.heappush(similarity_heap, (similarity, embedding_ids[i]))
            if similarity_top_k and len(similarity_heap) > similarity_top_k:
                heapq.heappop(similarity_heap)
    result_tups = sorted(similarity_heap, key=lambda x: x[0], reverse=True)

    result_similarities = [s for s, _ in result_tups]
    result_ids = [n for _, n in result_tups]

    return result_similarities, result_ids


@dataclass
class InMemoryDocumentStore(DocumentStore):
    splitter: TextSplitter
<<<<<<< HEAD
    embeddings: t.Optional[BaseRagasEmbeddings] = field(default=None, repr=False)
    documents_list: t.List[Document] = field(default_factory=list)
    embeddings_list: t.List[Embedding] = field(default_factory=list)
    documents_map: t.Dict[str, Document] = field(default_factory=dict)
=======
    embeddings: BaseRagasEmbeddings = field(
        default_factory=embedding_factory, repr=False
    )
    nodes: t.List[Node] = field(default_factory=list)
    node_embeddings_list: t.List[Embedding] = field(default_factory=list)
    node_map: t.Dict[str, Node] = field(default_factory=dict)

    def _embed_items(self, items: t.Union[t.Sequence[Document], t.Sequence[Node]]):
        ...
>>>>>>> 49592ff5

    def add_documents(self, docs: t.Sequence[Document], show_progress=True):
        """
        Add documents in batch mode.
        """
<<<<<<< HEAD
        assert self.embeddings is not None, "Embeddings must be set"

=======
        # split documents with self.splitter into smaller nodes
        nodes = [
            Node.from_langchain_document(d)
            for d in self.splitter.transform_documents(docs)
        ]

        self.add_nodes(nodes, show_progress=show_progress)

    def add_nodes(
        self, nodes: t.Sequence[Node], show_progress=True, desc: str = "embedding nodes"
    ):
>>>>>>> 49592ff5
        # NOTE: Adds everything in async mode for now.
        embed_tasks = []
        docs_to_embed = []
        # get embeddings for the docs
        for n in nodes:
            if n.embedding is None:
                embed_tasks.append(self.embeddings.aembed_query(n.page_content))
                docs_to_embed.append(n)
            else:
<<<<<<< HEAD
                self.documents_list.append(doc)
                self.documents_map[doc.doc_id] = doc
                self.embeddings_list.append(doc.embedding)

        embeddings = run_async_tasks(embed_tasks, show_progress=show_progress)
        for doc, embedding in zip(docs_to_embed, embeddings):
            doc.embedding = embedding
            self.documents_list.append(doc)
            self.documents_map[doc.doc_id] = doc
            self.embeddings_list.append(doc.embedding)

    def add(self, doc: t.Union[Document, t.Sequence[Document]], show_progress=True):
        assert self.embeddings is not None, "Embeddings must be set"

        if isinstance(doc, list) or isinstance(doc, tuple):
            self._add_documents_batch(doc)
        elif isinstance(doc, Document):
            self.documents_list.append(doc)
            self.documents_map[doc.doc_id] = doc
            if doc.embedding is None:
                doc.embedding = self.embeddings.embed_query(doc.page_content)
            self.embeddings_list.append(doc.embedding)
        else:
            raise ValueError("add() method only supports Document or List[Document]")
=======
                self.nodes.append(n)
                self.node_map[n.doc_id] = n
                self.node_embeddings_list.append(n.embedding)

        embeddings = run_async_tasks(
            embed_tasks, show_progress=show_progress, progress_bar_desc=desc
        )
        for n, embedding in zip(docs_to_embed, embeddings):
            n.embedding = embedding
            self.nodes.append(n)
            self.node_map[n.doc_id] = n
            self.node_embeddings_list.append(n.embedding)

    def get_node(self, node_id: str) -> Node:
        return self.node_map[node_id]

    def get_document(self, doc_id: str) -> Node:
        raise NotImplementedError
>>>>>>> 49592ff5

    def get_random_nodes(self, k=1) -> t.List[Node]:
        return choices(self.nodes, k=k)

    def get_similar(
        self, node: Node, threshold: float = 0.7, top_k: int = 3
    ) -> t.Union[t.List[Document], t.List[Node]]:
        items = []
        doc = node
        if doc.embedding is None:
            raise ValueError("Document has no embedding.")
        scores, doc_ids = get_top_k_embeddings(
            query_embedding=doc.embedding,
            embeddings=self.node_embeddings_list,
            similarity_fn=similarity,
            similarity_cutoff=threshold,
            # we need to return k+1 docs here as the top result is the input doc itself
            similarity_top_k=top_k + 1,
        )
        # remove the query doc itself from results
        scores, doc_ids = scores[1:], doc_ids[1:]
        items = [self.nodes[doc_id] for doc_id in doc_ids]
        return items

    def get_adjacent(
        self, node: Node, direction: Direction = Direction.NEXT
    ) -> t.Optional[Node]:
        # linear search for doc_id of doc in documents_list
        index = self.nodes.index(node)

        if direction == Direction.NEXT:
            if len(self.nodes) > index + 1:
                next_doc = self.nodes[index + 1]
                if next_doc.filename == node.filename:
                    return next_doc
                else:
                    return None
            else:
                return None
        if direction == Direction.PREV:
            if index > 0:
                prev_doc = self.nodes[index - 1]
                if prev_doc.filename == node.filename:
                    return prev_doc
                else:
                    return None
            else:
                return None<|MERGE_RESOLUTION|>--- conflicted
+++ resolved
@@ -176,31 +176,20 @@
 @dataclass
 class InMemoryDocumentStore(DocumentStore):
     splitter: TextSplitter
-<<<<<<< HEAD
     embeddings: t.Optional[BaseRagasEmbeddings] = field(default=None, repr=False)
-    documents_list: t.List[Document] = field(default_factory=list)
-    embeddings_list: t.List[Embedding] = field(default_factory=list)
-    documents_map: t.Dict[str, Document] = field(default_factory=dict)
-=======
-    embeddings: BaseRagasEmbeddings = field(
-        default_factory=embedding_factory, repr=False
-    )
     nodes: t.List[Node] = field(default_factory=list)
     node_embeddings_list: t.List[Embedding] = field(default_factory=list)
     node_map: t.Dict[str, Node] = field(default_factory=dict)
 
     def _embed_items(self, items: t.Union[t.Sequence[Document], t.Sequence[Node]]):
         ...
->>>>>>> 49592ff5
 
     def add_documents(self, docs: t.Sequence[Document], show_progress=True):
         """
         Add documents in batch mode.
         """
-<<<<<<< HEAD
         assert self.embeddings is not None, "Embeddings must be set"
 
-=======
         # split documents with self.splitter into smaller nodes
         nodes = [
             Node.from_langchain_document(d)
@@ -212,7 +201,8 @@
     def add_nodes(
         self, nodes: t.Sequence[Node], show_progress=True, desc: str = "embedding nodes"
     ):
->>>>>>> 49592ff5
+        assert self.embeddings is not None, "Embeddings must be set"
+
         # NOTE: Adds everything in async mode for now.
         embed_tasks = []
         docs_to_embed = []
@@ -222,32 +212,6 @@
                 embed_tasks.append(self.embeddings.aembed_query(n.page_content))
                 docs_to_embed.append(n)
             else:
-<<<<<<< HEAD
-                self.documents_list.append(doc)
-                self.documents_map[doc.doc_id] = doc
-                self.embeddings_list.append(doc.embedding)
-
-        embeddings = run_async_tasks(embed_tasks, show_progress=show_progress)
-        for doc, embedding in zip(docs_to_embed, embeddings):
-            doc.embedding = embedding
-            self.documents_list.append(doc)
-            self.documents_map[doc.doc_id] = doc
-            self.embeddings_list.append(doc.embedding)
-
-    def add(self, doc: t.Union[Document, t.Sequence[Document]], show_progress=True):
-        assert self.embeddings is not None, "Embeddings must be set"
-
-        if isinstance(doc, list) or isinstance(doc, tuple):
-            self._add_documents_batch(doc)
-        elif isinstance(doc, Document):
-            self.documents_list.append(doc)
-            self.documents_map[doc.doc_id] = doc
-            if doc.embedding is None:
-                doc.embedding = self.embeddings.embed_query(doc.page_content)
-            self.embeddings_list.append(doc.embedding)
-        else:
-            raise ValueError("add() method only supports Document or List[Document]")
-=======
                 self.nodes.append(n)
                 self.node_map[n.doc_id] = n
                 self.node_embeddings_list.append(n.embedding)
@@ -266,7 +230,6 @@
 
     def get_document(self, doc_id: str) -> Node:
         raise NotImplementedError
->>>>>>> 49592ff5
 
     def get_random_nodes(self, k=1) -> t.List[Node]:
         return choices(self.nodes, k=k)
