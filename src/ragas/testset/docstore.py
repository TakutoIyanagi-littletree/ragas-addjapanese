--- conflicted
+++ resolved
@@ -16,13 +16,10 @@
 
 from ragas.embeddings.base import BaseRagasEmbeddings
 from ragas.executor import Executor
-<<<<<<< HEAD
 from ragas.llms.base import BaseRagasLLM
 from ragas.llms.json_load import json_loader
 from ragas.testset.prompts import keyphrase_extraction_prompt
-=======
 from ragas.testset.utils import rng
->>>>>>> 450e51dd
 
 if t.TYPE_CHECKING:
     from llama_index.readers.schema import Document as LlamaindexDocument
