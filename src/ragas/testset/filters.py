--- conflicted
+++ resolved
@@ -53,12 +53,8 @@
         prompt = self.context_scoring_prompt.format(context=node.page_content)
         results = await self.llm.generate(prompt=prompt)
         output = results.generations[0][0].text.strip()
-<<<<<<< HEAD
         score = await json_loader.safe_load(output, llm=self.llm)
-=======
-        score = json_loader.sync_safe_load(output, llm=self.llm)
         logger.debug("node filter: %s", score)
->>>>>>> eb1037a4
         score.update({"score": score.get("score", 0) >= self.threshold})
         return score
 
@@ -120,13 +116,8 @@
         )
         results = await self.llm.generate(prompt=prompt)
         results = results.generations[0][0].text.strip()
-<<<<<<< HEAD
         json_results = await json_loader.safe_load(results, llm=self.llm)
-        logger.debug("filtered question: %s", json_results)
-=======
-        json_results = json_loader.sync_safe_load(results, llm=self.llm)
         logger.debug("evolution filter: %s", json_results)
->>>>>>> eb1037a4
         return json_results.get("verdict") == "1"
 
     def adapt(self, language: str, cache_dir: t.Optional[str] = None) -> None:
