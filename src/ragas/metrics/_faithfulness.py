--- conflicted
+++ resolved
@@ -20,10 +20,7 @@
 if t.TYPE_CHECKING:
     from langchain_core.callbacks import Callbacks
 
-<<<<<<< HEAD
-=======
-
->>>>>>> 6d815b06
+
 
 class HasSegmentMethod(t.Protocol):
     def segment(self, text) -> t.Any: ...
@@ -88,7 +85,6 @@
             simpler_statements=[
                 "Albert Einstein was a German-born theoretical physicist.",
                 "Albert Einstein is recognized as one of the greatest and most influential physicists of all time.",
-<<<<<<< HEAD
             ],
         ),
         SentenceComponents(
@@ -98,17 +94,6 @@
                 "Albert Einstein also made important contributions to the development of the theory of quantum mechanics.",
             ],
         ),
-=======
-            ],
-        ),
-        SentenceComponents(
-            sentence_index=1,
-            simpler_statements=[
-                "Albert Einstein was best known for developing the theory of relativity.",
-                "Albert Einstein also made important contributions to the development of the theory of quantum mechanics.",
-            ],
-        ),
->>>>>>> 6d815b06
     ]
 )
 
