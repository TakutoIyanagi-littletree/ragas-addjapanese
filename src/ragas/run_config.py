--- conflicted
+++ resolved
@@ -50,11 +50,8 @@
         stop=stop_after_attempt(run_config.max_retries),
         retry=retry_if_exception_type(run_config.exception_types),
         reraise=True,
-<<<<<<< HEAD
         before_sleep=before_sleep_log(logger, logging.DEBUG),
-=======
         after=tenacity_logger,
->>>>>>> c5eac536
     )
     return r.wraps(fn)
 
@@ -75,10 +72,7 @@
         stop=stop_after_attempt(run_config.max_retries),
         retry=retry_if_exception_type(run_config.exception_types),
         reraise=True,
-<<<<<<< HEAD
-        before_sleep=before_sleep_log(logger, logging.DEBUG)
-=======
-        after=tenacity_logger,
->>>>>>> c5eac536
+        before_sleep=before_sleep_log(logger, logging.DEBUG),
+        after=tenacity_logger
     )
     return r.wraps(fn)