--- conflicted
+++ resolved
@@ -66,10 +66,6 @@
 html_favicon = "./_static/favicon.ico"
 
 
-<<<<<<< HEAD
-# -- Myst NB Config -------------------------------------------------
-nb_execution_mode = "auto"
-=======
 from dataclasses import asdict
 
 from sphinxawesome_theme import ThemeOptions
@@ -115,5 +111,4 @@
 html_theme_options = asdict(theme_options)
 
 # -- Myst NB Config -------------------------------------------------
-nb_execution_mode = "auto"
->>>>>>> 15d404b2
+nb_execution_mode = "auto"