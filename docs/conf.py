import os
from dataclasses import asdict

from sphinxawesome_theme import ThemeOptions

# -- Project information -----------------------------------------------------
# https://www.sphinx-doc.org/en/master/usage/configuration.html#project-information

project = "ragas"
copyright = "2023, ExplodingGradients"
author = "ExplodingGradients"
release = "0.0.16"


# -- General configuration ---------------------------------------------------
# https://www.sphinx-doc.org/en/master/usage/configuration.html#general-configuration

extensions = [
<<<<<<< HEAD
    "sphinx.ext.doctest",
    "sphinx.ext.autodoc",
    "sphinx.ext.napoleon",
    "sphinx.ext.autosummary",
    "sphinxawesome_theme.highlighting",
    "sphinxawesome_theme.docsearch",
    "myst_parser",
    "sphinx_design",
]

source_suffix = [".rst", ".md"]
templates_path = ["_templates"]
exclude_patterns = []
myst_number_code_blocks = ["typescript"]

# algolia search
docsearch_app_id = os.getenv("DOCSEARCH_APP_ID")
docsearch_api_key = os.getenv("DOCSEARCH_API_KEY")
docsearch_index_name = os.getenv("DOCSEARCH_INDEX_NAME")

# -- Options for HTML output -------------------------------------------------
# https://www.sphinx-doc.org/en/master/usage/configuration.html#options-for-html-output

# enable extensions
# https://myst-parser.readthedocs.io/en/latest/syntax/optional.html#syntax-admonitions
myst_enable_extensions = [
    "amsmath",
    "colon_fence",
    "deflist",
    "dollarmath",
    "fieldlist",
    "html_admonition",
    "html_image",
    "linkify",
    "replacements",
    "smartquotes",
    "strikethrough",
    "substitution",
    "tasklist",
    # "attrs_block",
=======
    "myst_parser",
    "sphinx_design",
    # "myst_parser",
    "sphinxawesome_theme.highlighting",
    # "sphinxawesome_theme.docsearch",
>>>>>>> e498420c
]

# enable extensions
# https://myst-parser.readthedocs.io/en/latest/syntax/optional.html#syntax-admonitions
myst_enable_extensions = [
    "amsmath",
    "colon_fence",
    "deflist",
    "dollarmath",
    "fieldlist",
    "html_admonition",
    "html_image",
    "linkify",
    "replacements",
    "smartquotes",
    "strikethrough",
    "substitution",
    "tasklist",
    # "attrs_block",
]

html_title = "Ragas"
html_theme = "sphinxawesome_theme"
html_static_path = ["_static"]
html_css_files = ["css/ragas.css"]
html_favicon = "./_static/favicon.ico"


<<<<<<< HEAD
=======
from dataclasses import asdict

from sphinxawesome_theme import ThemeOptions

>>>>>>> e498420c
theme_options = ThemeOptions(
    logo_light="./_static/imgs/ragas-logo.png",
    logo_dark="./_static/imgs/ragas-logo.png",
    extra_header_link_icons={
        "discord": {
            "link": "https://discord.gg/5djav8GGNZ",
            "icon": """<svg height="26px" style="margin-right: 3px; display: inline" viewBox="0 0 22 22" fill="currentColor" xmlns="http://www.w3.org/2000/svg"><path fill-rule="evenod" clip-rule="evenod" d="M18.59 5.88997C17.36 5.31997 16.05 4.89997 14.67 4.65997C14.5 4.95997 14.3 5.36997 14.17 5.69997C12.71 5.47997 11.26 5.47997 9.83001 5.69997C9.69001 5.36997 9.49001 4.95997 9.32001 4.65997C7.94001 4.89997 6.63001 5.31997 5.40001 5.88997C2.92001 9.62997 2.25001 13.28 2.58001 16.87C4.23001 18.1 5.82001 18.84 7.39001 19.33C7.78001 18.8 8.12001 18.23 8.42001 17.64C7.85001 17.43 7.31001 17.16 6.80001 16.85C6.94001 16.75 7.07001 16.64 7.20001 16.54C10.33 18 13.72 18 16.81 16.54C16.94 16.65 17.07 16.75 17.21 16.85C16.7 17.16 16.15 17.42 15.59 17.64C15.89 18.23 16.23 18.8 16.62 19.33C18.19 18.84 19.79 18.1 21.43 16.87C21.82 12.7 20.76 9.08997 18.61 5.88997H18.59ZM8.84001 14.67C7.90001 14.67 7.13001 13.8 7.13001 12.73C7.13001 11.66 7.88001 10.79 8.84001 10.79C9.80001 10.79 10.56 11.66 10.55 12.73C10.55 13.79 9.80001 14.67 8.84001 14.67ZM15.15 14.67C14.21 14.67 13.44 13.8 13.44 12.73C13.44 11.66 14.19 10.79 15.15 10.79C16.11 10.79 16.87 11.66 16.86 12.73C16.86 13.79 16.11 14.67 15.15 14.67Z" fill="currentColor"/></svg>""",
        },
        "github": {
            "link": "https://github.com/explodinggradients/ragas",
            "icon": (
                '<svg height="26px" style="margin-top:-2px;display:inline" '
                'viewBox="0 0 45 44" '
                'fill="currentColor" xmlns="http://www.w3.org/2000/svg">'
                '<path fill-rule="evenodd" clip-rule="evenodd" '
                'd="M22.477.927C10.485.927.76 10.65.76 22.647c0 9.596 6.223 17.736 '
                "14.853 20.608 1.087.2 1.483-.47 1.483-1.047 "
                "0-.516-.019-1.881-.03-3.693-6.04 "
                "1.312-7.315-2.912-7.315-2.912-.988-2.51-2.412-3.178-2.412-3.178-1.972-1.346.149-1.32.149-1.32 "  # noqa
                "2.18.154 3.327 2.24 3.327 2.24 1.937 3.318 5.084 2.36 6.321 "
                "1.803.197-1.403.759-2.36 "
                "1.379-2.903-4.823-.548-9.894-2.412-9.894-10.734 "
                "0-2.37.847-4.31 2.236-5.828-.224-.55-.969-2.759.214-5.748 0 0 "
                "1.822-.584 5.972 2.226 "
                "1.732-.482 3.59-.722 5.437-.732 1.845.01 3.703.25 5.437.732 "
                "4.147-2.81 5.967-2.226 "
                "5.967-2.226 1.185 2.99.44 5.198.217 5.748 1.392 1.517 2.232 3.457 "
                "2.232 5.828 0 "
                "8.344-5.078 10.18-9.916 10.717.779.67 1.474 1.996 1.474 4.021 0 "
                "2.904-.027 5.247-.027 "
                "5.96 0 .58.392 1.256 1.493 1.044C37.981 40.375 44.2 32.24 44.2 "
                '22.647c0-11.996-9.726-21.72-21.722-21.72" '
                'fill="currentColor"/></svg>'
            ),
        },
    },
)

<<<<<<< HEAD
html_theme_options = asdict(theme_options)
=======
html_theme_options = asdict(theme_options)

# -- Myst NB Config -------------------------------------------------
nb_execution_mode = "auto"
>>>>>>> e498420c
<|MERGE_RESOLUTION|>--- conflicted
+++ resolved
@@ -11,12 +11,10 @@
 author = "ExplodingGradients"
 release = "0.0.16"
 
-
 # -- General configuration ---------------------------------------------------
 # https://www.sphinx-doc.org/en/master/usage/configuration.html#general-configuration
 
 extensions = [
-<<<<<<< HEAD
     "sphinx.ext.doctest",
     "sphinx.ext.autodoc",
     "sphinx.ext.napoleon",
@@ -57,48 +55,8 @@
     "substitution",
     "tasklist",
     # "attrs_block",
-=======
-    "myst_parser",
-    "sphinx_design",
-    # "myst_parser",
-    "sphinxawesome_theme.highlighting",
-    # "sphinxawesome_theme.docsearch",
->>>>>>> e498420c
 ]
 
-# enable extensions
-# https://myst-parser.readthedocs.io/en/latest/syntax/optional.html#syntax-admonitions
-myst_enable_extensions = [
-    "amsmath",
-    "colon_fence",
-    "deflist",
-    "dollarmath",
-    "fieldlist",
-    "html_admonition",
-    "html_image",
-    "linkify",
-    "replacements",
-    "smartquotes",
-    "strikethrough",
-    "substitution",
-    "tasklist",
-    # "attrs_block",
-]
-
-html_title = "Ragas"
-html_theme = "sphinxawesome_theme"
-html_static_path = ["_static"]
-html_css_files = ["css/ragas.css"]
-html_favicon = "./_static/favicon.ico"
-
-
-<<<<<<< HEAD
-=======
-from dataclasses import asdict
-
-from sphinxawesome_theme import ThemeOptions
-
->>>>>>> e498420c
 theme_options = ThemeOptions(
     logo_light="./_static/imgs/ragas-logo.png",
     logo_dark="./_static/imgs/ragas-logo.png",
@@ -137,11 +95,7 @@
     },
 )
 
-<<<<<<< HEAD
-html_theme_options = asdict(theme_options)
-=======
 html_theme_options = asdict(theme_options)
 
 # -- Myst NB Config -------------------------------------------------
-nb_execution_mode = "auto"
->>>>>>> e498420c
+nb_execution_mode = "off"