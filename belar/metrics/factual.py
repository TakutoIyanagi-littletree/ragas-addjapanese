from __future__ import annotations

<<<<<<< HEAD
import json
import numpy as np
import re
import string
import spacy
import transformers
from transformers import AutoConfig, AutoTokenizer, AutoModelForSequenceClassification
from transformers.modeling_utils import PreTrainedModel
import typing as t
from dataclasses import dataclass

=======
import typing as t
from dataclasses import dataclass

from transformers import AutoModelForSequenceClassification, AutoTokenizer
>>>>>>> 419edbb8

from belar.metrics import Metric
from belar.utils import device_check

if t.TYPE_CHECKING:
    from torch import device as Device


from transformers.models.auto.modeling_auto import (
    MODEL_WITH_LM_HEAD_MAPPING_NAMES,
    MODEL_FOR_QUESTION_ANSWERING_MAPPING_NAMES,
)

MODEL_MAPPINGS_NAMES = [
    MODEL_WITH_LM_HEAD_MAPPING_NAMES,
    MODEL_FOR_QUESTION_ANSWERING_MAPPING_NAMES,
]


SPACY_MODEL = "en_core_web_sm"
LABEL2SCORE = {"entailment": 1, "contradiction": 0, "neutral": 0.5}
EPS = 1e-8


@dataclass
class EntailmentScore(Metric):
    """
    Entailment score using ground truth as premise and generated text as hypothesis.
    """

<<<<<<< HEAD
    model_name: str = "cross-encoder/nli-roberta-base"
=======
    model_name: str = "typeform/distilbert-base-uncased-mnli"
>>>>>>> 419edbb8
    max_length: int = 512
    batch_size: int = 4
    device: t.Literal["cpu", "cuda"] | Device = "cpu"

    def __post_init__(self):
        self.device = device_check(self.device)
        self.tokenizer = AutoTokenizer.from_pretrained(self.model_name)
        self.model = AutoModelForSequenceClassification.from_pretrained(self.model_name)
        self.model.eval()
        self.model.to(self.device)

        model_config = self.model.config.to_dict()
        assert model_config.get("id2label") or model_config.get(
            "label2id"
        ), "label-id mapping missing"
        if model_config.get("id2label") is None:
            self.id2label = {v: k for k, v in model_config.label2id}
        else:
            self.id2label = model_config["id2label"]

    @property
    def name(self):
        return "Entailment_score"

    @property
    def is_batchable(self):
        return True

    def infer(self, ground_truth: str, generated_text: str):
        encodings = self.tokenizer(
            ground_truth,
            generated_text,
            truncation=True,
            return_tensors="pt",
            max_length=self.max_length,
            padding="max_length",
        )
        label2id = {value.lower(): key for key, value in self.id2label.items()}
        output = self.model(**encodings)
        pred = output.logits.softmax(axis=-1).detach().cpu().squeeze()
        return {label: pred[id].item() for label, id in label2id.items()}

    def batch_infer(self, inputs: dict):
        predictions = []
        input_ids = inputs["input_ids"]
        label2id = {value.lower(): key for key, value in self.id2label.items()}

        for idx in range(0, len(input_ids), self.batch_size):
            batch_ids = input_ids[idx : idx + self.batch_size]
            output = self.model(batch_ids.to(self.device))
            pred = output.logits.softmax(axis=-1).detach().cpu()
            predictions.extend(pred[:, label2id["entailment"]].tolist())

        return predictions

    def score(
        self,
        ground_truth: t.List[str],
        generated_text: t.List[str],
    ):
        """
        ground_truth : premis
        generated_text : hypothesis
        returns entailement probability score
        """

        encodings = self.tokenizer(
            ground_truth,
            generated_text,
            truncation=True,
            return_tensors="pt",
            max_length=self.max_length,
            padding="max_length",
        )

        score = self.batch_infer(encodings)

        return score


class QAGQ:
    def __init__(self, model: PreTrainedModel, model_name_or_path: str, device="cpu"):
        self.model = model.from_pretrained(model_name_or_path)
        self.model.eval()
        self.device = device_check(device)
        self.model.to(self.device)
        self.tokenizer = AutoTokenizer.from_pretrained(model_name_or_path)

    @classmethod
    def from_pretrained(cls, model_name_or_path):
        config = AutoConfig.from_pretrained(model_name_or_path)
        model_mappings = [
            arch for model_type in MODEL_MAPPINGS_NAMES for arch in model_type.values()
        ]
        architecture = np.intersect1d(model_mappings, config.architectures)
        if len(architecture) == 0:
            raise ValueError("Model doesn't support QA or LM architecture")
        model = getattr(transformers, architecture[0])
        return cls(model, model_name_or_path)

    def batch_generate_question(self, answers: list[str], context: str, **kwargs):
        input_texts = [
            "answer: %s  context: %s </s>" % (ans, context) for ans in answers
        ]
        max_length = kwargs.pop("input_max_length", 512)
        encodings = self.tokenizer(
            input_texts,
            padding="max_length",
            truncation=True,
            max_length=max_length,
            return_tensors="pt",
        )
        encodings = {k: v.to(self.device) for k, v in encodings.items()}
        outputs = self.model.generate(**encodings, **kwargs)
        outputs = self.tokenizer.batch_decode(outputs, skip_special_tokens=True)
        return [output.replace("question:", "").strip() for output in outputs]

    def batch_generate_answers(self, questions: list[str], context: str, **kwargs):
        max_length = kwargs.pop("input_max_length", 512)
        encodings = self.tokenizer(
            questions,
            [context] * len(questions),
            padding="max_length",
            truncation=True,
            max_length=max_length,
            return_tensors="pt",
        )
        encodings = {
            k: v.view(-1, max_length).to(self.device) for k, v in encodings.items()
        }
        poss_ans_starts, poss_ans_ends = self.model(**encodings, return_dict=False)
        best_start = poss_ans_starts.argmax(1)
        best_ends = poss_ans_ends.argmax(1)
        answers = [
            encodings["input_ids"][i][start : end + 1]
            for i, (start, end) in enumerate(zip(best_start, best_ends))
        ]
        answers = self.tokenizer.batch_decode(answers)
        return answers


@dataclass
class Qsquare(Metric):
    qa_model_name: str = "consciousAI/question-answering-roberta-base-s"
    qg_model_name: str = "mrm8488/t5-base-finetuned-question-generation-ap"
    device: t.Literal["cpu", "cuda"] = "cpu"
    max_answers: int = 10
    crosscheck_candidates: bool = True
    load_single = False
    batch_size: int = 4
    include_nouns: bool = True
    save_results: bool = False

    def __post_init__(
        self,
    ):
        self.nlp = spacy.load(SPACY_MODEL)
        self.qa = QAGQ.from_pretrained(self.qa_model_name)
        self.qg = QAGQ.from_pretrained(self.qg_model_name)

    @property
    def name(self):
        return "Q^2"

    @property
    def is_batchable(self):
        return True

    def generate_candidates(self, text: str):
        text = text.strip()
        nouns = [
            i.text.lower()
            for i in self.nlp(text).noun_chunks
            if i.text.lower() not in self.nlp.Defaults.stop_words
        ]
        entities = set([ent.text.lower() for ent in self.nlp(text).ents])
        num_nouns = max(0, self.max_answers - len(entities))
        nouns = list(np.setdiff1d(nouns, list(entities)))
        if nouns and self.include_nouns:
            nouns = np.random.choice(nouns, size=num_nouns).tolist()
        else:
            nouns = []

        return list(entities.union(set(nouns)))

    def generate_questions(self, candidates: list[str], context: str, **kwargs):
        questions = []
        for idx in range(0, len(candidates), self.batch_size):
            batch_questions = self.qg.batch_generate_question(
                candidates[idx : idx + self.batch_size], context, **kwargs
            )
            questions.extend(
                [qstn if qstn.endswith("?") else f"{qstn}?" for qstn in batch_questions]
            )
        assert len(questions) == len(candidates), "Missing question for some candidates"
        return questions

    def generate_answers(self, questions: list[str], context: str):
        answers = []
        for idx in range(0, len(questions), self.batch_size):
            batch_answers = self.qa.batch_generate_answers(
                questions[idx : idx + self.batch_size], context
            )
            answers.extend(batch_answers)
        assert len(answers) == len(questions), "Missing answers for some questions"
        return answers

    def filter_candidates(
        self, questions: list[str], candidates: list[str], gen_answers: list[str]
    ):
        final_questions = []
        final_candidates = []
        for qstn, ans1, ans2 in zip(questions, candidates, gen_answers):
            if self.clean_candidate(ans1) == self.clean_candidate(ans2):
                final_candidates.append(ans1)
                final_questions.append(qstn)

        return final_questions, final_candidates

    def clean_candidate(self, text):
        text = text.strip().lower()
        text = text.translate(str.maketrans("", "", string.punctuation))
        text = re.sub(r"\b(a|an|the|in|our)\b", " ", text)

        return text

    def score_candidates(self, ques_ans_dict: dict):
        nli = EntailmentScore()
        for qas in ques_ans_dict.values():
            for item in qas:
                item["answer"] = self.clean_candidate(item["answer"])
                item["predicted_answer"] = self.clean_candidate(
                    item["predicted_answer"]
                )
                if item["answer"] == item["predicted_answer"]:
                    item.update({"score": 1})
                else:
                    qstn = item.get("question")
                    score_dict = nli.infer(
                        f'{qstn}{item.get("answer")}',
                        f'{qstn}{item.get("predicted_answer")}',
                    )
                    label = max(zip(score_dict.values(), score_dict.keys()))[1]
                    item.update({"score": LABEL2SCORE[label]})

        return ques_ans_dict

    def score(self, ground_truth: list[str], generated_text: list[str], **kwargs):
        gnd_qans = {}
        ans_candidates = [self.generate_candidates(text) for text in ground_truth]
        for i, (candidates, context) in enumerate(zip(ans_candidates, ground_truth)):
            questions = self.generate_questions(candidates, context, **kwargs)
            gen_answers = self.generate_answers(questions, context)
            if self.crosscheck_candidates:
                questions, candidates = self.filter_candidates(
                    questions, candidates, gen_answers
                )
            gnd_qans[i] = [
                {"question": qstn, "answer": ans}
                for qstn, ans in zip(questions, candidates)
            ]

        for i, gen_text in enumerate(generated_text):
            questions = [item["question"] for item in gnd_qans[i]]
            gen_answers = self.generate_answers(questions, gen_text)
            _ = [
                item.update({"predicted_answer": ans})
                for item, ans in zip(gnd_qans[i], gen_answers)
            ]
            
        del self.qa
        del self.qg

        gnd_qans = self.score_candidates(gnd_qans)

        if self.save_results:
            with open("qa-qj-intermediate.json", "w") as file:
                json.dump(gnd_qans, file, indent=4)

        scores = [[dic["score"] for dic in item] for item in gnd_qans.values()]
        scores = [sum(sublist) / (len(sublist) + EPS) for sublist in scores]
        return scores

__all__ = ["EntailmentScore","Qsquare"]<|MERGE_RESOLUTION|>--- conflicted
+++ resolved
@@ -1,23 +1,9 @@
 from __future__ import annotations
 
-<<<<<<< HEAD
-import json
-import numpy as np
-import re
-import string
-import spacy
-import transformers
-from transformers import AutoConfig, AutoTokenizer, AutoModelForSequenceClassification
-from transformers.modeling_utils import PreTrainedModel
 import typing as t
 from dataclasses import dataclass
 
-=======
-import typing as t
-from dataclasses import dataclass
-
 from transformers import AutoModelForSequenceClassification, AutoTokenizer
->>>>>>> 419edbb8
 
 from belar.metrics import Metric
 from belar.utils import device_check
@@ -48,11 +34,7 @@
     Entailment score using ground truth as premise and generated text as hypothesis.
     """
 
-<<<<<<< HEAD
-    model_name: str = "cross-encoder/nli-roberta-base"
-=======
     model_name: str = "typeform/distilbert-base-uncased-mnli"
->>>>>>> 419edbb8
     max_length: int = 512
     batch_size: int = 4
     device: t.Literal["cpu", "cuda"] | Device = "cpu"
